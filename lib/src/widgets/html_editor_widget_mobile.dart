import 'dart:async';
import 'dart:math';

import 'package:flutter/foundation.dart';
import 'package:flutter/gestures.dart';
import 'package:flutter/material.dart';
import 'package:flutter/services.dart';
import 'package:flutter_inappwebview/flutter_inappwebview.dart';
import 'package:flutter_keyboard_visibility/flutter_keyboard_visibility.dart';
import 'package:html_editor_enhanced/html_editor.dart';
import 'package:html_editor_enhanced/src/widgets/toolbar_widget.dart';
import 'package:html_editor_enhanced/utils/utils.dart';
import 'package:html_editor_enhanced/utils/plugins.dart';
import 'package:visibility_detector/visibility_detector.dart';

/// The HTML Editor widget itself, for mobile (uses InAppWebView)
class HtmlEditorWidget extends StatefulWidget {
  HtmlEditorWidget({
    Key? key,
    required this.controller,
    this.callbacks,
    required this.plugins,
    required this.htmlEditorOptions,
    required this.htmlToolbarOptions,
    required this.otherOptions,
  }) : super(key: key);

  final HtmlEditorController controller;
  final Callbacks? callbacks;
  final List<Plugins> plugins;
  final HtmlEditorOptions htmlEditorOptions;
  final HtmlToolbarOptions htmlToolbarOptions;
  final OtherOptions otherOptions;

  @override
  _HtmlEditorWidgetMobileState createState() => _HtmlEditorWidgetMobileState();
}

/// State for the mobile Html editor widget
///
/// A stateful widget is necessary here to allow the height to dynamically adjust.
class _HtmlEditorWidgetMobileState extends State<HtmlEditorWidget> {
  /// Tracks whether the callbacks were initialized or not to prevent re-initializing them
  bool callbacksInitialized = false;

  /// The height of the document loaded in the editor
  late double docHeight;

  /// The file path to the html code
  late String filePath;

  /// String to use when creating the key for the widget
  late String key;

  /// Stream to transfer the [VisibilityInfo.visibleFraction] to the [onWindowFocus]
  /// function of the webview
  StreamController<double> visibleStream = StreamController<double>.broadcast();

  /// Helps get the height of the toolbar to accurately adjust the height of
  /// the editor when the keyboard is visible.
  GlobalKey toolbarKey = GlobalKey();

  /// Variable to cache the viewable size of the editor to update it in case
  /// the editor is focused much after its visibility changes
  double? cachedVisibleDecimal;

  @override
  void initState() {
    docHeight = widget.otherOptions.height;
    key = getRandString(10);
    if (widget.htmlEditorOptions.filePath != null) {
      filePath = widget.htmlEditorOptions.filePath!;
    } else if (widget.plugins.isEmpty) {
      filePath =
          'packages/html_editor_enhanced/assets/summernote-no-plugins.html';
    } else {
      filePath = 'packages/html_editor_enhanced/assets/summernote.html';
    }
    super.initState();
  }

  @override
  void dispose() {
    visibleStream.close();
    super.dispose();
  }

  /// resets the height of the editor to the original height
  void resetHeight() async {
    if (mounted) {
      this.setState(() {
        docHeight = widget.otherOptions.height;
      });
      await widget.controller.editorController!.evaluateJavascript(
          source:
              "\$('div.note-editable').outerHeight(${widget.otherOptions.height - (toolbarKey.currentContext?.size?.height ?? 0)});");
    }
  }

  @override
  Widget build(BuildContext context) {
    return GestureDetector(
      onTap: () {
        SystemChannels.textInput.invokeMethod('TextInput.hide');
      },
      child: VisibilityDetector(
        key: Key(key),
        onVisibilityChanged: (VisibilityInfo info) async {
          if (!visibleStream.isClosed) {
            cachedVisibleDecimal = info.visibleFraction == 1
                ? (info.size.height / widget.otherOptions.height).clamp(0, 1)
                : info.visibleFraction;
            visibleStream.add(info.visibleFraction == 1
                ? (info.size.height / widget.otherOptions.height).clamp(0, 1)
                : info.visibleFraction
            );
          }
        },
        child: Container(
          height: docHeight + 10,
          decoration: widget.otherOptions.decoration,
          child: Column(
            children: [
              widget.htmlToolbarOptions.toolbarPosition ==
                      ToolbarPosition.aboveEditor
                  ? ToolbarWidget(
                      key: toolbarKey,
                      controller: widget.controller,
                      htmlToolbarOptions: widget.htmlToolbarOptions,
                      callbacks: widget.callbacks)
                  : Container(height: 0, width: 0),
              Expanded(
                child: InAppWebView(
                  initialFile: filePath,
                  onWebViewCreated: (InAppWebViewController controller) {
                    widget.controller.editorController = controller;
                    controller.addJavaScriptHandler(
                        handlerName: 'FormatSettings',
                        callback: (e) {
                          var json = e[0] as Map<String, dynamic>;
                          print(json);
                          if (widget.controller.toolbar != null) {
                            widget.controller.toolbar!.updateToolbar(json);
                          }
                        });
                  },
                  initialOptions: InAppWebViewGroupOptions(
                      crossPlatform: InAppWebViewOptions(
                        javaScriptEnabled: true,
                        transparentBackground: true,
                        useShouldOverrideUrlLoading: true,
                      ),
                      android: AndroidInAppWebViewOptions(
                        useHybridComposition: true,
                        loadWithOverviewMode: true,
                      )),
                  initialUserScripts:
                      widget.htmlEditorOptions.mobileInitialScripts,
                  contextMenu: widget.htmlEditorOptions.mobileContextMenu,
                  gestureRecognizers: {
                    Factory<VerticalDragGestureRecognizer>(
                        () => VerticalDragGestureRecognizer()),
                    Factory<LongPressGestureRecognizer>(() =>
                        LongPressGestureRecognizer(
                            duration: widget
                                .htmlEditorOptions.mobileLongPressDuration)),
                  },
                  shouldOverrideUrlLoading: (controller, action) async {
                    if (!action.request.url.toString().contains(filePath)) {
                      return (await widget.callbacks?.onNavigationRequestMobile?.call(action.request.url.toString()))
                          ?? NavigationActionPolicy.ALLOW;
                    }
                    return NavigationActionPolicy.ALLOW;
                  },
                  onConsoleMessage: (controller, message) {
                    print(message.message);
                  },
                  onWindowFocus: (controller) async {
                    if (widget.htmlEditorOptions.shouldEnsureVisible &&
                        Scrollable.of(context) != null) {
                      await Scrollable.of(context)!.position.ensureVisible(
                            context.findRenderObject()!,
                          );
                    }
                    if (widget.htmlEditorOptions.adjustHeightForKeyboard &&
<<<<<<< HEAD
                        mounted && !visibleStream.isClosed) {
=======
                        mounted) {
                      /// this is a workaround so jumping between focus on different
                      /// editable elements still resizes the editor
                      if ((cachedVisibleDecimal ?? 0) > 0.1) {
                        this.setState(() {
                          docHeight = widget.otherOptions.height * cachedVisibleDecimal!;
                        });
                        await controller.evaluateJavascript(
                            source:
                            "\$('div.note-editable').outerHeight(${max(docHeight - (toolbarKey.currentContext?.size?.height ?? 0), 30)});");
                      }
>>>>>>> f17df555
                      var visibleDecimal = await visibleStream.stream.first;
                      var newHeight = widget.otherOptions.height;
                      if (visibleDecimal > 0.1) {
                        this.setState(() {
                          docHeight = newHeight * visibleDecimal;
                        });
                        //todo add support for traditional summernote controls again?
                        await controller.evaluateJavascript(
                            source:
                                "\$('div.note-editable').outerHeight(${max(docHeight - (toolbarKey.currentContext?.size?.height ?? 0), 30)});");
                      }
                    }
                  },
                  onLoadStop:
                      (InAppWebViewController controller, Uri? uri) async {
                    var url = uri.toString();
                    var maximumFileSize = 10485760;
                    if (url.contains(filePath)) {
                      var summernoteToolbar = '[\n';
                      var summernoteCallbacks = '''callbacks: {
                          onKeydown: function(e) {
                              var chars = \$(".note-editable").text();
                              var totalChars = chars.length;
                              window.flutter_inappwebview.callHandler('totalChars', totalChars);
                          },
                      ''';
                      if (widget.plugins.isNotEmpty) {
                        summernoteToolbar = summernoteToolbar + "['plugins', [";
                        for (var p in widget.plugins) {
                          summernoteToolbar = summernoteToolbar +
                              (p.getToolbarString().isNotEmpty
                                  ? "'${p.getToolbarString()}'"
                                  : '') +
                              (p == widget.plugins.last
                                  ? ']]\n'
                                  : p.getToolbarString().isNotEmpty
                                      ? ', '
                                      : '');
                          if (p is SummernoteAtMention) {
                            summernoteCallbacks = summernoteCallbacks +
                                """
                              \nsummernoteAtMention: {
                                getSuggestions: async function(value) {
                                  var result = await window.flutter_inappwebview.callHandler('getSuggestions', value);
                                  var resultList = result.split(',');
                                  return resultList;
                                },
                                onSelect: (value) => {
                                  window.flutter_inappwebview.callHandler('onSelectMention', value);
                                },
                              },
                            """;
                            controller.addJavaScriptHandler(
                                handlerName: 'getSuggestions',
                                callback: (value) {
                                  return p.getSuggestionsMobile!
                                      .call(value.first.toString())
                                      .toString()
                                      .replaceAll('[', '')
                                      .replaceAll(']', '');
                                });
                            if (p.onSelect != null) {
                              controller.addJavaScriptHandler(
                                  handlerName: 'onSelectMention',
                                  callback: (value) {
                                    p.onSelect!.call(value.first.toString());
                                  });
                            }
                          }
                        }
                      }
                      if (widget.callbacks != null) {
                        if (widget.callbacks!.onImageLinkInsert != null) {
                          summernoteCallbacks = summernoteCallbacks +
                              """
                              onImageLinkInsert: function(url) {
                                window.flutter_inappwebview.callHandler('onImageLinkInsert', url);
                              },
                            """;
                        }
                        if (widget.callbacks!.onImageUpload != null) {
                          summernoteCallbacks = summernoteCallbacks +
                              """
                              onImageUpload: function(files) {
                                var reader = new FileReader();
                                var base64 = "<an error occurred>";
                                reader.onload = function (_) {
                                  base64 = reader.result;
                                  var newObject = {
                                     'lastModified': files[0].lastModified,
                                     'lastModifiedDate': files[0].lastModifiedDate,
                                     'name': files[0].name,
                                     'size': files[0].size,
                                     'type': files[0].type,
                                     'base64': base64
                                  };
                                  window.flutter_inappwebview.callHandler('onImageUpload', JSON.stringify(newObject));
                                };
                                reader.onerror = function (_) {
                                  var newObject = {
                                     'lastModified': files[0].lastModified,
                                     'lastModifiedDate': files[0].lastModifiedDate,
                                     'name': files[0].name,
                                     'size': files[0].size,
                                     'type': files[0].type,
                                     'base64': base64
                                  };
                                  window.flutter_inappwebview.callHandler('onImageUpload', JSON.stringify(newObject));
                                };
                                reader.readAsDataURL(files[0]);
                              },
                            """;
                        }
                        if (widget.callbacks!.onImageUploadError != null) {
                          summernoteCallbacks = summernoteCallbacks +
                              """
                                onImageUploadError: function(file, error) {
                                  if (typeof file === 'string') {
                                    window.flutter_inappwebview.callHandler('onImageUploadError', file, error);
                                  } else {
                                    var newObject = {
                                       'lastModified': file.lastModified,
                                       'lastModifiedDate': file.lastModifiedDate,
                                       'name': file.name,
                                       'size': file.size,
                                       'type': file.type,
                                    };
                                    window.flutter_inappwebview.callHandler('onImageUploadError', JSON.stringify(newObject), error);
                                  }
                                },
                            """;
                        }
                      }
                      summernoteToolbar = summernoteToolbar + '],';
                      summernoteCallbacks = summernoteCallbacks + '}';
                      await controller.evaluateJavascript(source: """
                          \$('#summernote-2').summernote({
                              placeholder: "${widget.htmlEditorOptions.hint ?? ""}",
                              tabsize: 2,
                              height: ${widget.otherOptions.height - (toolbarKey.currentContext?.size?.height ?? 0)},
                              toolbar: $summernoteToolbar
                              disableGrammar: false,
                              spellCheck: false,
                              maximumFileSize: $maximumFileSize,
                              $summernoteCallbacks
                          });
                          
                          \$('#summernote-2').on('summernote.change', function(_, contents, \$editable) {
                            window.flutter_inappwebview.callHandler('onChangeContent', contents);
                          });
                      
                          function onSelectionChange() {
                            let {anchorNode, anchorOffset, focusNode, focusOffset} = document.getSelection();
                            var isBold = false;
                            var isItalic = false;
                            var isUnderline = false;
                            var isStrikethrough = false;
                            var isSuperscript = false;
                            var isSubscript = false;
                            var isUL = false;
                            var isOL = false;
                            var isLeft = false;
                            var isRight = false;
                            var isCenter = false;
                            var isFull = false;
                            var parent;
                            var fontName;
                            var fontSize = 16;
                            var foreColor = "000000";
                            var backColor = "FFFF00";
                            var focusNode2 = \$(window.getSelection().focusNode);
                            var parentList = focusNode2.closest("div.note-editable ol, div.note-editable ul");
                            var parentListType = parentList.css('list-style-type');
                            var lineHeight = \$(focusNode.parentNode).css('line-height');
                            var direction = \$(focusNode.parentNode).css('direction');
                            if (document.queryCommandState) {
                              isBold = document.queryCommandState('bold');
                              isItalic = document.queryCommandState('italic');
                              isUnderline = document.queryCommandState('underline');
                              isStrikethrough = document.queryCommandState('strikeThrough');
                              isSuperscript = document.queryCommandState('superscript');
                              isSubscript = document.queryCommandState('subscript');
                              isUL = document.queryCommandState('insertUnorderedList');
                              isOL = document.queryCommandState('insertOrderedList');
                              isLeft = document.queryCommandState('justifyLeft');
                              isRight = document.queryCommandState('justifyRight');
                              isCenter = document.queryCommandState('justifyCenter');
                              isFull = document.queryCommandState('justifyFull');
                            }
                            if (document.queryCommandValue) {
                              parent = document.queryCommandValue('formatBlock');
                              fontSize = document.queryCommandValue('fontSize');
                              foreColor = document.queryCommandValue('foreColor');
                              backColor = document.queryCommandValue('hiliteColor');
                              fontName = document.queryCommandValue('fontName');
                            }
                            var message = {
                              'style': parent,
                              'fontName': fontName,
                              'fontSize': fontSize,
                              'font': [isBold, isItalic, isUnderline],
                              'miscFont': [isStrikethrough, isSuperscript, isSubscript],
                              'color': [foreColor, backColor],
                              'paragraph': [isUL, isOL],
                              'listStyle': parentListType,
                              'align': [isLeft, isCenter, isRight, isFull],
                              'lineHeight': lineHeight,
                              'direction': direction,
                            };
                            window.flutter_inappwebview.callHandler('FormatSettings', message);
                          }
                      """);
                      await controller.evaluateJavascript(
                          source:
                              "document.onselectionchange = onSelectionChange; console.log('done');");
                      await controller.evaluateJavascript(
                          source:
                              "document.getElementsByClassName('note-editable')[0].setAttribute('inputmode', '${describeEnum(widget.htmlEditorOptions.inputType)}');");
                      if ((Theme.of(context).brightness == Brightness.dark ||
                              widget.htmlEditorOptions.darkMode == true) &&
                          widget.htmlEditorOptions.darkMode != false) {
                        //todo fix for iOS (https://github.com/pichillilorenzo/flutter_inappwebview/issues/695)
                        var darkCSS =
                            '<link href=\"${(widget.htmlEditorOptions.filePath != null ? "file:///android_asset/flutter_assets/packages/html_editor_enhanced/assets/" : "") + "summernote-lite-dark.css"}\" rel=\"stylesheet\">';
                        await controller.evaluateJavascript(
                            source: "\$('head').append('$darkCSS');");
                      }
                      //set the text once the editor is loaded
                      if (widget.htmlEditorOptions.initialText != null) {
                        widget.controller
                            .setText(widget.htmlEditorOptions.initialText!);
                      }
                      //adjusts the height of the editor when it is loaded
                      if (widget.htmlEditorOptions.autoAdjustHeight) {
                        controller.addJavaScriptHandler(
                            handlerName: 'setHeight',
                            callback: (height) {
                              if (height.first == 'reset') {
                                resetHeight();
                              } else {
                                setState(mounted, this.setState, () {
                                  docHeight = (double.tryParse(
                                              height.first.toString()) ??
                                          widget.otherOptions.height) +
                                      (toolbarKey
                                              .currentContext?.size?.height ??
                                          0);
                                });
                              }
                            });
                        await controller.evaluateJavascript(
                            source:
                                "var height = document.body.scrollHeight; window.flutter_inappwebview.callHandler('setHeight', height);");
                      }
                      //reset the editor's height if the keyboard disappears at any point
                      if (widget.htmlEditorOptions.adjustHeightForKeyboard) {
                        var keyboardVisibilityController =
                            KeyboardVisibilityController();
                        keyboardVisibilityController.onChange
                            .listen((bool visible) {
                          if (!visible && mounted) {
                            controller.clearFocus();
                            resetHeight();
                          }
                        });
                      }
                      widget.controller.editorController!.addJavaScriptHandler(
                          handlerName: 'totalChars',
                          callback: (keyCode) {
                            widget.controller.characterCount = keyCode.first as int;
                          });
                      //initialize callbacks
                      if (widget.callbacks != null && !callbacksInitialized) {
                        addJSCallbacks(widget.callbacks!);
                        addJSHandlers(widget.callbacks!);
                        callbacksInitialized = true;
                      }
                      //call onInit callback
                      if (widget.callbacks != null &&
                          widget.callbacks!.onInit != null) {
                        widget.callbacks!.onInit!.call();
                      }
                      //add onChange handler
                      controller.addJavaScriptHandler(
                          handlerName: 'onChangeContent',
                          callback: (contents) {
                            if (widget.htmlEditorOptions.shouldEnsureVisible &&
                                Scrollable.of(context) != null) {
                              Scrollable.of(context)!.position.ensureVisible(
                                    context.findRenderObject()!,
                                  );
                            }
                            if (widget.callbacks != null &&
                                widget.callbacks!.onChangeContent != null) {
                              widget.callbacks!.onChangeContent!
                                  .call(contents.first.toString());
                            }
                          });
                    }
                  },
                ),
              ),
              widget.htmlToolbarOptions.toolbarPosition ==
                      ToolbarPosition.belowEditor
                  ? ToolbarWidget(
                      key: toolbarKey,
                      controller: widget.controller,
                      htmlToolbarOptions: widget.htmlToolbarOptions,
                      callbacks: widget.callbacks)
                  : Container(height: 0, width: 0),
            ],
          ),
        ),
      ),
    );
  }

  /// adds the callbacks set by the user into the scripts
  void addJSCallbacks(Callbacks c) {
    if (c.onBeforeCommand != null) {
      widget.controller.editorController!.evaluateJavascript(source: """
          \$('#summernote-2').on('summernote.before.command', function(_, contents) {
            window.flutter_inappwebview.callHandler('onBeforeCommand', contents);
          });
        """);
    }
    if (c.onChangeCodeview != null) {
      widget.controller.editorController!.evaluateJavascript(source: """
          \$('#summernote-2').on('summernote.change.codeview', function(_, contents, \$editable) {
            window.flutter_inappwebview.callHandler('onChangeCodeview', contents);
          });
        """);
    }
    if (c.onDialogShown != null) {
      widget.controller.editorController!.evaluateJavascript(source: """
          \$('#summernote-2').on('summernote.dialog.shown', function() {
            window.flutter_inappwebview.callHandler('onDialogShown', 'fired');
          });
        """);
    }
    if (c.onEnter != null) {
      widget.controller.editorController!.evaluateJavascript(source: """
          \$('#summernote-2').on('summernote.enter', function() {
            window.flutter_inappwebview.callHandler('onEnter', 'fired');
          });
        """);
    }
    if (c.onFocus != null) {
      widget.controller.editorController!.evaluateJavascript(source: """
          \$('#summernote-2').on('summernote.focus', function() {
            window.flutter_inappwebview.callHandler('onFocus', 'fired');
          });
        """);
    }
    if (c.onBlur != null) {
      widget.controller.editorController!.evaluateJavascript(source: """
          \$('#summernote-2').on('summernote.blur', function() {
            window.flutter_inappwebview.callHandler('onBlur', 'fired');
          });
        """);
    }
    if (c.onBlurCodeview != null) {
      widget.controller.editorController!.evaluateJavascript(source: """
          \$('#summernote-2').on('summernote.blur.codeview', function() {
            window.flutter_inappwebview.callHandler('onBlurCodeview', 'fired');
          });
        """);
    }
    if (c.onKeyDown != null) {
      widget.controller.editorController!.evaluateJavascript(source: """
          \$('#summernote-2').on('summernote.keydown', function(_, e) {
            window.flutter_inappwebview.callHandler('onKeyDown', e.keyCode);
          });
        """);
    }
    if (c.onKeyUp != null) {
      widget.controller.editorController!.evaluateJavascript(source: """
          \$('#summernote-2').on('summernote.keyup', function(_, e) {
            window.flutter_inappwebview.callHandler('onKeyUp', e.keyCode);
          });
        """);
    }
    if (c.onMouseDown != null) {
      widget.controller.editorController!.evaluateJavascript(source: """
          \$('#summernote-2').on('summernote.mousedown', function(_) {
            window.flutter_inappwebview.callHandler('onMouseDown', 'fired');
          });
        """);
    }
    if (c.onMouseUp != null) {
      widget.controller.editorController!.evaluateJavascript(source: """
          \$('#summernote-2').on('summernote.mouseup', function(_) {
            window.flutter_inappwebview.callHandler('onMouseUp', 'fired');
          });
        """);
    }
    if (c.onPaste != null) {
      widget.controller.editorController!.evaluateJavascript(source: """
          \$('#summernote-2').on('summernote.paste', function(_) {
            window.flutter_inappwebview.callHandler('onPaste', 'fired');
          });
        """);
    }
    if (c.onScroll != null) {
      widget.controller.editorController!.evaluateJavascript(source: """
          \$('#summernote-2').on('summernote.scroll', function(_) {
            window.flutter_inappwebview.callHandler('onScroll', 'fired');
          });
        """);
    }
  }

  /// creates flutter_inappwebview JavaScript Handlers to handle any callbacks the
  /// user has defined
  void addJSHandlers(Callbacks c) {
    if (c.onBeforeCommand != null) {
      widget.controller.editorController!.addJavaScriptHandler(
          handlerName: 'onBeforeCommand',
          callback: (contents) {
            c.onBeforeCommand!.call(contents.first.toString());
          });
    }
    if (c.onChangeCodeview != null) {
      widget.controller.editorController!.addJavaScriptHandler(
          handlerName: 'onChangeCodeview',
          callback: (contents) {
            c.onChangeCodeview!.call(contents.first.toString());
          });
    }
    if (c.onDialogShown != null) {
      widget.controller.editorController!.addJavaScriptHandler(
          handlerName: 'onDialogShown',
          callback: (_) {
            c.onDialogShown!.call();
          });
    }
    if (c.onEnter != null) {
      widget.controller.editorController!.addJavaScriptHandler(
          handlerName: 'onEnter',
          callback: (_) {
            c.onEnter!.call();
          });
    }
    if (c.onFocus != null) {
      widget.controller.editorController!.addJavaScriptHandler(
          handlerName: 'onFocus',
          callback: (_) {
            c.onFocus!.call();
          });
    }
    if (c.onBlur != null) {
      widget.controller.editorController!.addJavaScriptHandler(
          handlerName: 'onBlur',
          callback: (_) {
            c.onBlur!.call();
          });
    }
    if (c.onBlurCodeview != null) {
      widget.controller.editorController!.addJavaScriptHandler(
          handlerName: 'onBlurCodeview',
          callback: (_) {
            c.onBlurCodeview!.call();
          });
    }
    if (c.onImageLinkInsert != null) {
      widget.controller.editorController!.addJavaScriptHandler(
          handlerName: 'onImageLinkInsert',
          callback: (url) {
            c.onImageLinkInsert!.call(url.first.toString());
          });
    }
    if (c.onImageUpload != null) {
      widget.controller.editorController!.addJavaScriptHandler(
          handlerName: 'onImageUpload',
          callback: (files) {
            var file = fileUploadFromJson(files.first);
            c.onImageUpload!.call(file);
          });
    }
    if (c.onImageUploadError != null) {
      widget.controller.editorController!.addJavaScriptHandler(
          handlerName: 'onImageUploadError',
          callback: (args) {
            if (!args.first.toString().startsWith('{')) {
              c.onImageUploadError!.call(
                  null,
                  args.first,
                  args.last.contains('base64')
                      ? UploadError.jsException
                      : args.last.contains('unsupported')
                          ? UploadError.unsupportedFile
                          : UploadError.exceededMaxSize);
            } else {
              var file = fileUploadFromJson(args.first.toString());
              c.onImageUploadError!.call(
                  file,
                  null,
                  args.last.contains('base64')
                      ? UploadError.jsException
                      : args.last.contains('unsupported')
                          ? UploadError.unsupportedFile
                          : UploadError.exceededMaxSize);
            }
          });
    }
    if (c.onKeyDown != null) {
      widget.controller.editorController!.addJavaScriptHandler(
          handlerName: 'onKeyDown',
          callback: (keyCode) {
            c.onKeyDown!.call(keyCode.first);
          });
    }
    if (c.onKeyUp != null) {
      widget.controller.editorController!.addJavaScriptHandler(
          handlerName: 'onKeyUp',
          callback: (keyCode) {
            c.onKeyUp!.call(keyCode.first);
          });
    }
    if (c.onMouseDown != null) {
      widget.controller.editorController!.addJavaScriptHandler(
          handlerName: 'onMouseDown',
          callback: (_) {
            c.onMouseDown!.call();
          });
    }
    if (c.onMouseUp != null) {
      widget.controller.editorController!.addJavaScriptHandler(
          handlerName: 'onMouseUp',
          callback: (_) {
            c.onMouseUp!.call();
          });
    }
    if (c.onPaste != null) {
      widget.controller.editorController!.addJavaScriptHandler(
          handlerName: 'onPaste',
          callback: (_) {
            c.onPaste!.call();
          });
    }
    if (c.onScroll != null) {
      widget.controller.editorController!.addJavaScriptHandler(
          handlerName: 'onScroll',
          callback: (_) {
            c.onScroll!.call();
          });
    }
  }
}<|MERGE_RESOLUTION|>--- conflicted
+++ resolved
@@ -183,10 +183,7 @@
                           );
                     }
                     if (widget.htmlEditorOptions.adjustHeightForKeyboard &&
-<<<<<<< HEAD
                         mounted && !visibleStream.isClosed) {
-=======
-                        mounted) {
                       /// this is a workaround so jumping between focus on different
                       /// editable elements still resizes the editor
                       if ((cachedVisibleDecimal ?? 0) > 0.1) {
@@ -197,7 +194,6 @@
                             source:
                             "\$('div.note-editable').outerHeight(${max(docHeight - (toolbarKey.currentContext?.size?.height ?? 0), 30)});");
                       }
->>>>>>> f17df555
                       var visibleDecimal = await visibleStream.stream.first;
                       var newHeight = widget.otherOptions.height;
                       if (visibleDecimal > 0.1) {
